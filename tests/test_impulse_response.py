import os
import torch
import unittest
from torch_audiomentations import ApplyImpulseResponse, load_audio
from .utils import TEST_FIXTURES_DIR


class TestApplyImpulseResponse(unittest.TestCase):
    def setUp(self):
        self.sample_rate = 16000
        self.batch_size = 32
        self.empty_input_audio = torch.empty(0)
<<<<<<< HEAD
        self.input_audio = torch.from_numpy(load_audio(os.path.join(TEST_FIXTURES_DIR, "acoustic_guitar_0.wav"), self.sample_rate)).unsqueeze(0)
        self.input_audios = torch.stack([self.input_audio] * self.batch_size).squeeze(1)
=======
        self.input_audio = torch.from_numpy(
            load_audio(os.path.join(TEST_FIXTURES_DIR, "acoustic_guitar_0.wav"), self.sample_rate)
        )
        self.input_audios = torch.stack([self.input_audio] * self.batch_size)
>>>>>>> 37b086c8
        self.ir_path = os.path.join(TEST_FIXTURES_DIR, "ir")
        self.ir_transform_guaranteed = ApplyImpulseResponse(self.ir_path, p=1.0)
        self.ir_transform_no_guarantee = ApplyImpulseResponse(self.ir_path, p=0.0)

    def test_impulse_response_guaranteed_with_single_tensor_input(self):
        mixed_input = self.ir_transform_guaranteed(self.input_audio, self.sample_rate)
        self.assertNotEqual(mixed_input.size(-1), self.input_audio.size(-1))

    def test_impulse_response_guaranteed_with_batched_tensor_input(self):
        mixed_inputs = self.ir_transform_guaranteed(self.input_audios, self.sample_rate)
        self.assertEqual(mixed_inputs.size(0), self.input_audios.size(0))
        self.assertNotEqual(mixed_inputs.size(-1), self.input_audios.size(-1))

    def test_impulse_response_no_guarantee_with_single_tensor_input(self):
        mixed_input = self.ir_transform_no_guarantee(self.input_audio, self.sample_rate)
        self.assertEqual(mixed_input.size(-1), self.input_audio.size(-1))

    def test_impulse_response_no_guarantee_with_batched_tensor_input(self):
        mixed_inputs = self.ir_transform_no_guarantee(self.input_audios, self.sample_rate)
        self.assertEqual(mixed_inputs.size(0), self.input_audios.size(0))
        self.assertEqual(mixed_inputs.size(-1), self.input_audios.size(-1))

    def test_impulse_response_guaranteed_with_zero_length_samples(self):
        mixed_inputs = self.ir_transform_guaranteed(self.empty_input_audio, self.sample_rate)
        self.assertTrue(torch.equal(mixed_inputs, self.empty_input_audio))<|MERGE_RESOLUTION|>--- conflicted
+++ resolved
@@ -10,15 +10,10 @@
         self.sample_rate = 16000
         self.batch_size = 32
         self.empty_input_audio = torch.empty(0)
-<<<<<<< HEAD
-        self.input_audio = torch.from_numpy(load_audio(os.path.join(TEST_FIXTURES_DIR, "acoustic_guitar_0.wav"), self.sample_rate)).unsqueeze(0)
-        self.input_audios = torch.stack([self.input_audio] * self.batch_size).squeeze(1)
-=======
         self.input_audio = torch.from_numpy(
             load_audio(os.path.join(TEST_FIXTURES_DIR, "acoustic_guitar_0.wav"), self.sample_rate)
-        )
-        self.input_audios = torch.stack([self.input_audio] * self.batch_size)
->>>>>>> 37b086c8
+        ).unsqueeze(0)
+        self.input_audios = torch.stack([self.input_audio] * self.batch_size).squeeze(1)
         self.ir_path = os.path.join(TEST_FIXTURES_DIR, "ir")
         self.ir_transform_guaranteed = ApplyImpulseResponse(self.ir_path, p=1.0)
         self.ir_transform_no_guarantee = ApplyImpulseResponse(self.ir_path, p=0.0)
